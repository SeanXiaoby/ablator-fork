--- conflicted
+++ resolved
@@ -45,31 +45,7 @@
                            paths.pop();
                         }
 
-<<<<<<< HEAD
-.. toctree::
-   :maxdepth: 2
-   :caption: Tutorials
-
-   notebooks/GettingStarted.ipynb
-   notebooks/Environment-settings.ipynb
-   notebooks/Configuration-Basics.ipynb
-   notebooks/Prototyping-models.ipynb
-   notebooks/Search-space-tutorial.ipynb
-   notebooks/HPO-tutorial.ipynb
-   notebooks/Experiment-dir.ipynb
-   notebooks/Interpreting-results.ipynb
-   notebooks/GettingStarted-more-demos.ipynb
-
-.. toctree::
-   :maxdepth: 2
-   :caption: Intermediate Tutorials
-
-   notebooks/Searchspace-for-diff-optimizers.ipynb
-   notebooks/Multi-Modules.ipynb
-
-Indices and tables
-------------------
-=======
+
                         const newHref = paths.join("/") + (path[0] === '/' ? path : '/' + path);
                         if (isNewTab) {
                            window.open(newHref, '_blank');
@@ -79,7 +55,6 @@
                   }
                </script>
             </head>
->>>>>>> 10f4c3ea
 
             <body>
                <div class="page-root">
