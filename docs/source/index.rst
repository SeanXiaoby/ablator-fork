:html_theme.sidebar_secondary.remove:
.. ablator documentation master file, created by
   sphinx-quickstart on Tue May  2 20:42:43 2023.
   You can adapt this file completely to your liking, but it should at least
   contain the root `toctree` directive.

.. only:: not html

<<<<<<< HEAD
.. toctree::
   :maxdepth: 2
   :caption: Modules
=======
   ===================================
   Welcome to ablator!
   ===================================

   .. sidebar:: Right Sidebar Title
>>>>>>> 10f4c3ea


<<<<<<< HEAD
.. toctree::
   :maxdepth: 2
   :caption: Basic Tutorials

   notebooks/GettingStarted.ipynb
   notebooks/Environment-settings.ipynb
   notebooks/Configuration-Basics.ipynb
   notebooks/Prototyping-models.ipynb
   notebooks/Search-space-tutorial.ipynb
   notebooks/HPO-tutorial.ipynb
   notebooks/Experiment-dir.ipynb
   notebooks/Interpreting-results.ipynb
   notebooks/GettingStarted-more-demos.ipynb

.. toctree::
   :maxdepth: 2
   :caption: Intermediate Tutorials

   notebooks/Searchspace-for-diff-optimizers.ipynb
   notebooks/Multi-Modules.ipynb

.. toctree::
   :maxdepth: 2
   :caption: API Reference

   api.reference
=======
.. only:: html

   .. raw:: html
         <html lang="en">

            <head>
               <meta charset="utf-8">
               <link rel="stylesheet" href="./_static/css/index.css">
               <link rel="preconnect" href="https://fonts.googleapis.com">
               <link rel="preconnect" href="https://fonts.gstatic.com" crossorigin>
               <link
                  href="https://fonts.googleapis.com/css2?family=Dancing+Script:wght@400;500;600;700&family=Fira+Code&family=Roboto:wght@300;400;500;700&display=swap"
                  rel="stylesheet">
               <script>
                  function copyToClipboard(text) {
                        const tempInput = document.createElement('textarea');
                        tempInput.value = text;
                        document.body.appendChild(tempInput);
                        tempInput.select();
                        document.execCommand('copy');
                        document.body.removeChild(tempInput);
                  }
               </script>
               <script>
                  function navToPath(path, isNewTab = false) {
                        const href = window.location.href.split('#')[0];
                        const paths = href.split('/');

                        if (paths[paths.length - 1].includes('index')) {
                           paths.pop();
                        }

                        const newHref = paths.join("/") + (path[0] === '/' ? path : '/' + path);
                        if (isNewTab) {
                           window.open(newHref, '_blank');
                        } else {
                           window.location.href = newHref;
                        }
                  }
               </script>
            </head>

            <body>
               <div class="page-root">
                  <div class="page-contents">
                        <div class="banner">
                           <img class="banner-image" src="./_static/ablator-banner-light.svg" alt="ablator-logo">
                           <div class="banner-texts">
                              <h2>Welcome to Ablator Documentations!</h2>
                              <p>Ablator is a robust horizontal-scaling platform for machine learning experiments. You can easily
                                    create parallel-running
                                    experiments with less efforts and less errors. Ablator will take care of the rest.</p>

                              <div class="banner-btn-group">
                                    <button class="custom-btn banner-btn" onclick="window.location.href = `#getting-started`;">
                                       Getting Started
                                    </button>

                                    <div class="banner-codes">
                                       $ pip install ablator

                                       <div class="banner-codes-icon" onclick="copyToClipboard(`pip install ablator`)">
                                          <img height="100%" width="100%" src="./_static/img/copy-icon.png" alt="copy">
                                       </div>
                                    </div>
                                    <a href="https://github.com/fostiropoulos/ablator" target="_blank">
                                       <img class="banner-icon" src="./_static/img/github-mark.png" alt="github">
                                    </a>
                              </div>
                           </div>
                        </div>
                        <div class="contents">
                           <div class="contents-texts">
                              <h3>
                                    Quick Overview
                              </h3>
                              <p>
                                    Here is a quick overview of Ablator documentations' contents. Usages of Ablator are arranged as
                                    following
                                    sections. Please refer to each section for detailed instructions.
                              </p>
                           </div>

                           <div class="contents-grid">

                              <div class="contents-card" onclick="navToPath(`tutorials.html`)">
                                    <div class="card-title">
                                       <h5>
                                          Ablator Tutorials
                                       </h5>
                                    </div>

                                    <p>
                                       This section will introduce the comprehensive usages of Ablator, including the basic usages and advanced usages. Please refer to this section for detailed instructions.
                                    </p>
                              </div>
                              <div class="contents-card" onclick="navToPath(`modules.html`);">
                                    <div class="card-title">
                                       <h5>
                                          Ablator Modules
                                       </h5>
                                    </div>

                                    <p>
                                       Ablator is composed of several core modules. This is the section introducing how Ablator works with these modules.
                                    </p>
                              </div>
                              <div class="contents-card" onclick="navToPath(`api.reference.html`);">
                                    <div class="card-title">
                                       <h5>
                                          API Reference
                                       </h5>
                                    </div>

                                    <p>
                                       This section is the API reference of Ablator. Please refer to this section for detailed usages of Ablator modules and functions.
                                    </p>
                              </div>
                              <div class="contents-card" onclick="navToPath(`/notebooks/GettingStarted-more-demos.html`);">
                                    <div class="card-title">
                                       <h5>
                                          More Examples
                                       </h5>
                                    </div>
                                    <p>
                                       Ablator is capable of handling various types of deep learning experiments. Please visit this
                                       section for more examples of Ablator use cases.
                                    </p>
                              </div>
                           </div>
                        </div>

                        <div class="basics" id="getting-started">

                           <h3>
                              Getting Started
                           </h3>
                           <div class="features-grid">
                              <div class="feature-card" onclick="navToPath(`/notebooks/Environment-settings.html`)">
                                    <div class="card-title">
                                       <h5>
                                          Installations
                                       </h5>
                                    </div>
                                    <div class="feature-codes">
                                       $ pip install ablator
                                    </div>

                                    <div class="card-texts">
                                       <p>
                                          Other installation options are also available.
                                       </p>

                                    </div>

                              </div>
                              <div class="feature-card" onclick="navToPath(`/notebooks/GettingStarted.html`)">
                                    <div class="card-title feature-card-title">
                                       <h5>
                                          Quick Start
                                       </h5>
                                    </div>
                                    <div class="card-texts">
                                       <p>
                                          To get started with Ablator quickly, try it out in the demo codes below, where a simple
                                          CNN will be
                                          trained and evaluated with Ablator.
                                       </p>
                                    </div>
                              </div>
                              <div class="feature-card" onclick="navToPath(`/tutorials.html`)">
                                    <div class="card-title feature-card-title">
                                       <h5>
                                          Learn Basics
                                       </h5>
                                    </div>
                                    <div class="card-texts">
                                       <p>
                                          For more basic usages of Ablator, please refer to the Basic Tutorials section below.
                                       </p>
                                    </div>
                              </div>
                           </div>
                        </div>

                        <div class="packages">
                           <div class="contents-texts">
                              <h3>
                                    How Ablator Works
                              </h3>
                              <p>
                                    Ablator is composed of several core modules. Please refer to this section for
                                    detailed usages of each module of Ablator and learn how Ablator works.
                              </p>
                           </div>



                           <div class="contents-grid">
                              <div class="feature-card package-card" onclick="navToPath(`/config.html`)">
                                    <div class="card-title">
                                       <h5>
                                          Configuration module
                                       </h5>
                                    </div>

                                    <div class="card-texts">
                                       <p>
                                          In Ablator, the configuration system is used as a framework or structure for defining experiments. With this system, Ablator creates and sets up experiments, incorporating the appropriate configurations.
                                       </p>
                                    </div>
                              </div>
                              <div class="feature-card package-card" onclick="navToPath(`/training.html`)">
                                    <div class="card-title">
                                       <h5>
                                          Training module
                                       </h5>
                                    </div>

                                    <div class="card-texts">
                                       <p>
                                          Other building blocks of ablator are the training module, which launch the experiment that has been configured with the configuration module.
                                       </p>
                                    </div>
                              </div>

                              <div class="feature-card package-card" onclick="navToPath(`/results.html`)">
                                    <div class="card-title">
                                       <h5>
                                          Experiment result metrics
                                       </h5>
                                    </div>

                                    <div class="card-texts">
                                       <p>
                                          Experiment result metrics are used to evaluate the experiment results. Ablator provides various metrics for different types of experiments.
                                       </p>
                                    </div>
                              </div>
                              <div class="feature-card package-card" onclick="navToPath(`/analysis.html`)">
                                    <div class="card-title">
                                       <h5>
                                          Analysis module
                                       </h5>
                                    </div>

                                    <div class="card-texts">
                                       <p>
                                          The analysis module has tools that allow you to observe the correlation between the studied hyperparameters and the model's performance.
                                       </p>
                                    </div>
                              </div>
                           </div>
                           <div class="feature-card package-card"
                                    onclick="navToPath(`/api.reference.html`)">
                                    <div class="card-title">
                                       <h5>
                                          API Reference
                                       </h5>
                                    </div>

                                    <div class="card-texts">
                                       <p>
                                          For more detailed information about Ablator modules and APIs, please refer to the API Reference.
                                       </p>
                                    </div>
                              </div>
                        </div>
                        <div class="community">
                           <div class="contents-texts">
                              <h3>
                                    Ablator Community
                              </h3>

                           </div>

                           <div class="contents-grid">
                              <div class="contents-card community-card">
                                    <div class="card-title">
                                       <h5>
                                          Visit Ablator on Github
                                       </h5>
                                    </div>
                                    <div class="card-texts">
                                       <p>
                                          Ablator is an open-source project. Visit Ablator on Github to learn more and feel free
                                          to
                                          make your contributions.
                                       </p>
                                    </div>
                                    <div>
                                       <button class="custom-btn custom-btn-block"
                                          onclick="window.open('https://github.com/fostiropoulos/ablator')">Github
                                          Repository</button>
                                    </div>
                              </div>
                              <div class="contents-card community-card">
                                    <div class="card-title">
                                       <h5>
                                          Meet the developers
                                       </h5>
                                    </div>
                                    <div class="card-texts">
                                       <p>
                                          Ablator is developed and maintained by Deep USC Research Group from University of
                                          Southern California.
                                       </p>
                                    </div>
                                    <div>
                                       <button class="custom-btn custom-btn-block"
                                          onclick="window.open('https://deep.usc.edu')">DeepUSC Research Group</button>
                                    </div>
                              </div>
                           </div>
                        </div>
                  </div>
               </div>
            </body>

         </html>


.. only:: sidebar

   .. toctree::
      :maxdepth: 1

      Quick Start <notebooks/GettingStarted.ipynb>
      Tutorials <tutorials>
      Modules <modules>
      API Reference <api.reference>
      More Examples <notebooks/GettingStarted-more-demos.ipynb>

   * :ref:`genindex`
   * :ref:`modindex`
   * :ref:`search`
>>>>>>> 10f4c3ea
<|MERGE_RESOLUTION|>--- conflicted
+++ resolved
@@ -6,47 +6,15 @@
 
 .. only:: not html
 
-<<<<<<< HEAD
-.. toctree::
-   :maxdepth: 2
-   :caption: Modules
-=======
+
    ===================================
    Welcome to ablator!
    ===================================
 
    .. sidebar:: Right Sidebar Title
->>>>>>> 10f4c3ea
-
-
-<<<<<<< HEAD
-.. toctree::
-   :maxdepth: 2
-   :caption: Basic Tutorials
-
-   notebooks/GettingStarted.ipynb
-   notebooks/Environment-settings.ipynb
-   notebooks/Configuration-Basics.ipynb
-   notebooks/Prototyping-models.ipynb
-   notebooks/Search-space-tutorial.ipynb
-   notebooks/HPO-tutorial.ipynb
-   notebooks/Experiment-dir.ipynb
-   notebooks/Interpreting-results.ipynb
-   notebooks/GettingStarted-more-demos.ipynb
-
-.. toctree::
-   :maxdepth: 2
-   :caption: Intermediate Tutorials
-
-   notebooks/Searchspace-for-diff-optimizers.ipynb
-   notebooks/Multi-Modules.ipynb
-
-.. toctree::
-   :maxdepth: 2
-   :caption: API Reference
-
-   api.reference
-=======
+
+
+
 .. only:: html
 
    .. raw:: html
@@ -382,5 +350,4 @@
 
    * :ref:`genindex`
    * :ref:`modindex`
-   * :ref:`search`
->>>>>>> 10f4c3ea
+   * :ref:`search`