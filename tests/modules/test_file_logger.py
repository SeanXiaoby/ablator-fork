import io
import random
import re
import sys
from contextlib import redirect_stdout
from pathlib import Path
import pandas as pd
import pytest

import ray

<<<<<<< HEAD
=======
from ablator.modules.loggers.file import FileLogger, RemoteFileLogger


>>>>>>> f8f09d51
def assert_console_output(fn, assert_fn):
    f = io.StringIO()
    with redirect_stdout(f):
        fn()
    s = f.getvalue()
    assert assert_fn(s)


def test_file_logger(tmp_path: Path):
    logpath = tmp_path.joinpath("test.log")
    l = FileLogger(logpath, verbose=True, prefix="1")
    assert_console_output(lambda: l.info("hello"), lambda s: s.endswith("1 - hello\n"))
    lines = logpath.read_text().split("\n")
    assert len(lines) == 3
    assert lines[0].startswith("Starting Logger")
    assert lines[1].endswith("hello")
    assert_console_output(lambda: l.warn("hello"), lambda s: s.endswith("1 - \x1b[93mhello\x1b[0m\n"))
    lines = logpath.read_text().split("\n")
    assert len(lines) == 4
    assert lines[0].startswith("Starting Logger")
    assert lines[2].endswith("1 - \x1b[93mhello\x1b[0m")

    assert_console_output(lambda: l.error("hello"), lambda s: s.endswith("1 - \x1b[91mhello\x1b[0m\n"))
    lines = logpath.read_text().split("\n")
    assert len(lines) == 5
    assert lines[0].startswith("Starting Logger")
    assert lines[3].endswith("\x1b[91mhello\x1b[0m")

    l.verbose = False
    assert_console_output(lambda: l.info("hello"), lambda s: len(s) == 0)
<<<<<<< HEAD
    assert_console_output(lambda: l.info("hello", verbose=True), lambda s: s.endswith("hello\n"))
    assert_console_output(lambda: l.warn("hello"), lambda s: s.endswith("1 - \x1b[93mhello\x1b[0m\n"))
    assert_console_output(lambda: l.warn("hello", verbose=False), lambda s: len(s) == 0)
    assert_console_output(lambda: l.error("hello"), lambda s: s.endswith("\x1b[91mhello\x1b[0m\n"))


if __name__ == "__main__":
    test_file_logger(Path("/tmp/"))
=======
    assert_console_output(
        lambda: l.info("hello", verbose=True), lambda s: s.endswith("hello\n")
    )
    assert_console_output(
        lambda: l.warn("hello"), lambda s: s.endswith("1 - \x1b[93mhello\x1b[0m\n")
    )
    assert_console_output(lambda: l.warn("hello", verbose=False), lambda s: len(s) == 0)
    assert_console_output(
        lambda: l.error("hello"), lambda s: s.endswith("\x1b[91mhello\x1b[0m\n")
    )


@ray.remote
def mock_remote(i: int, file_logger: FileLogger):
    file_logger.info(f"\\xx {i} info \\xx")
    file_logger.warn(f"\\xx {i} warn \\xx")
    file_logger.error(f"\\xx {i} error \\xx")




def test_remote_file_logger(tmp_path: Path, ray_cluster):
    logpath = tmp_path.joinpath("test.log")
    if logpath.exists():
        logpath.unlink()
    node_ips = ray_cluster.node_ips()
    l = RemoteFileLogger(logpath, verbose=True, prefix="1")
    l.to_remote()
    ray.get(
        [
            mock_remote.options(
                resources={f"node:{random.choice(node_ips)}": 0.001}
            ).remote(i, l)
            for i in range(100)
        ]
    )

    def clean_msg(msg):
        _, trial_id, msg, _ = msg.split(" ")
        return {"trial_id": trial_id, "msg": msg}

    df = pd.DataFrame(
        list(map(clean_msg, re.findall("\\\\xx.*\\\\xx", logpath.read_text())))
    )
    assert set(df["trial_id"].unique().astype(int)) == set(range(100))
    assert df.nunique()["trial_id"] == 100
    assert df.nunique()["msg"] == 3
    assert df.shape[0] == 3 * 100


if __name__ == "__main__":
    test_remote_file_logger(Path("/tmp/"))

>>>>>>> f8f09d51
    pass<|MERGE_RESOLUTION|>--- conflicted
+++ resolved
@@ -9,12 +9,9 @@
 
 import ray
 
-<<<<<<< HEAD
-=======
 from ablator.modules.loggers.file import FileLogger, RemoteFileLogger
 
 
->>>>>>> f8f09d51
 def assert_console_output(fn, assert_fn):
     f = io.StringIO()
     with redirect_stdout(f):
@@ -45,16 +42,6 @@
 
     l.verbose = False
     assert_console_output(lambda: l.info("hello"), lambda s: len(s) == 0)
-<<<<<<< HEAD
-    assert_console_output(lambda: l.info("hello", verbose=True), lambda s: s.endswith("hello\n"))
-    assert_console_output(lambda: l.warn("hello"), lambda s: s.endswith("1 - \x1b[93mhello\x1b[0m\n"))
-    assert_console_output(lambda: l.warn("hello", verbose=False), lambda s: len(s) == 0)
-    assert_console_output(lambda: l.error("hello"), lambda s: s.endswith("\x1b[91mhello\x1b[0m\n"))
-
-
-if __name__ == "__main__":
-    test_file_logger(Path("/tmp/"))
-=======
     assert_console_output(
         lambda: l.info("hello", verbose=True), lambda s: s.endswith("hello\n")
     )
@@ -108,5 +95,4 @@
 if __name__ == "__main__":
     test_remote_file_logger(Path("/tmp/"))
 
->>>>>>> f8f09d51
     pass