from pathlib import Path

import pandas as pd
import pytest
import torch
from torch import nn

<<<<<<< HEAD
from ablator import Optim, PlotAnalysis
from ablator.analysis.main import Analysis
=======
from ablator import (
    ModelConfig,
    ModelWrapper,
    OptimizerConfig,
    PlotAnalysis,
)
from ablator.analysis.results import Results
>>>>>>> f8f09d51


def get_best(x: pd.DataFrame, task_type: str):
    if task_type == "regression":
        return x.sort_values("val_rmse", na_position="last").iloc[0]
    else:
        return x.sort_values("val_acc", na_position="first").iloc[-1]


@pytest.mark.order(1)
def test_analysis(tmp_path: Path, ablator_results):
    results: Results = ablator_results
    PlotAnalysis(results, optim_metrics={"val_loss": "min"})
    categorical_name_remap = {
        "model_config.mock_param": "Some Parameter",
    }
    numerical_name_remap = {
        "train_config.optimizer_config.arguments.lr": "Learning Rate",
    }
    analysis = PlotAnalysis(
        results,
        save_dir=tmp_path.as_posix(),
        cache=True,
        optim_metrics={"val_loss": "min"},
    )
    attribute_name_remap = {**categorical_name_remap, **numerical_name_remap}
    analysis.make_figures(
        metric_name_remap={
            "val_loss": "Val. Loss",
        },
        attribute_name_remap=attribute_name_remap,
    )
    assert all(
        tmp_path.joinpath("violinplot", "val_loss", f"{file_name}.png").exists()
        for file_name in categorical_name_remap
    )

    assert all(
        tmp_path.joinpath("linearplot", "val_loss", f"{file_name}.png").exists()
        for file_name in numerical_name_remap
    )
    pass


# https://github.com/fostiropoulos/ablator/pull/35
def test_get_best_results_by_metric():

    data = {'path': ['path1', 'path1', 'path2', 'path2', 'path3'],
            'metric1': [0.1, 0.2, 0.3, None, 0.5],
            'metric2': [None, 0.6, 0.7, 0.8, 0.9]}
    input = pd.DataFrame(data)

    result = pd.DataFrame({
        'path': ['path1', 'path2', 'path3', 'path1', 'path2', 'path3'],
        'metric1': [0.1, 0.3, 0.5, 0.2, None, 0.5],
        'metric2': [None, 0.7, 0.9, 0.6, 0.8, 0.9],
        'best': ['metric1', 'metric1', 'metric1', 'metric2', 'metric2', 'metric2']
    })

    metricMap = {'metric1': Optim.min, 'metric2': Optim.max}
    # call the function to be tested
    actual_output = Analysis._get_best_results_by_metric(input, metricMap)

    assert actual_output.equals(result)


if __name__ == "__main__":
    import shutil
    from tests.ray_models.model import (
        WORKING_DIR,
        TestWrapper,
        MyErrorCustomModel,
        _make_config,
    )
    from tests.conftest import DockerRayCluster, _assert_error_msg
    from tests.mp.test_main import test_mp_run

    ray_cluster = DockerRayCluster()
    ray_cluster.setUp()
    tmp_path = Path("/tmp/save_dir")
    shutil.rmtree(tmp_path, ignore_errors=True)
    tmp_path.mkdir(exist_ok=True)
    test_mp_run = test_mp_run(
        tmp_path,
        _assert_error_msg,
        ray_cluster,
        TestWrapper(MyErrorCustomModel),
        _make_config,
        WORKING_DIR,
    )
    config = _make_config(tmp_path, search_space_limit=10)
    test_mp_run = Results(config, f"/tmp/save_dir/experiment_{config.uid}")
    test_analysis(tmp_path)<|MERGE_RESOLUTION|>--- conflicted
+++ resolved
@@ -5,10 +5,6 @@
 import torch
 from torch import nn
 
-<<<<<<< HEAD
-from ablator import Optim, PlotAnalysis
-from ablator.analysis.main import Analysis
-=======
 from ablator import (
     ModelConfig,
     ModelWrapper,
@@ -16,7 +12,6 @@
     PlotAnalysis,
 )
 from ablator.analysis.results import Results
->>>>>>> f8f09d51
 
 
 def get_best(x: pd.DataFrame, task_type: str):
