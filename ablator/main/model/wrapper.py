import inspect
import time
import traceback
import typing as ty
from abc import abstractmethod
from collections.abc import Callable, Iterable
from functools import cached_property
from pathlib import Path

import numpy as np
import torch
from torch import nn
from torch.cuda.amp import GradScaler
from torch.optim import Optimizer
from torch.utils.data import DataLoader

import ablator.utils.base as butils
from ablator.config.proto import ModelConfig, Optim, RunConfig, TrainConfig
from ablator.main.model.main import EvaluationError, ModelBase, TrainPlateauError
from ablator.modules.metrics.main import LossDivergedError, Metrics
from ablator.modules.optimizer import OptimizerConfig
from ablator.modules.scheduler import Scheduler, SchedulerConfig


# pylint: disable=too-many-public-methods
# pylint: disable=too-many-instance-attributes
class ModelWrapper(ModelBase):
    """
<<<<<<< HEAD
    A wrapper around model_class that removes training boiler-plate code, with over-writable functions
    with support for complex custom use-cases.
=======
    A wrapper around ``model_class`` that removes training boiler-plate code. Its functions are over-writable
    to support for custom use-cases. Once ``make_dataloader_train`` is overriden to provide a training dataset,
    you can pass ``ModelWrapper`` object to the trainers (``ProtoTrainer`` or ``ParallelTrainer``) along with a
    running configuration (``RunConfig`` or ``ParallelConfig``) to launch the experiment.
>>>>>>> 3148ee49

    Attributes
    ----------
    model_class: torch.nn.Module
        The model class to wrap.
    model: torch.nn.Module
        The model created from the model class or checkpoint
    optimizer: Optimizer
        The optimizer created from the optimizer config or checkpoint
    scaler: GradScaler
        The scaler created from the scaler config or checkpoint
    scheduler: Scheduler
        The scheduler created from the scheduler config or checkpoint
    """

    def __init__(
        self,
        model_class: type[nn.Module],
    ):
        """
        Initializes the model wrapper.

        Parameters
        ----------
        model_class: torch.nn.Module
            The model class to wrap.
        """
        super().__init__(
            model_class=model_class,
        )
        # Will be loaded or created from checkpoint
        self.model: nn.Module
        self.optimizer: Optimizer
        self.scaler: GradScaler
        self.scheduler: Scheduler | None
        self._prev_update_time: float = time.time()
        self._derived_stats_names += [
            "train_config",
            "model_config",
        ]
        self._overridable_stats_names = ["epochs"]
        self._init_function_names += ["train", "evaluate"]
        self._cached_properties += [
            "_scheduler_step_when",
            "_scheduler_requires_metric",
        ]
        self._is_partially_optimized: None | bool = None
        self._is_self_optim: None | bool = None

    @property
    def train_config(self) -> TrainConfig:
        return self.run_config.train_config

    @property
    def model_config(self) -> ModelConfig:
        return self.run_config.model_config

    def create_model(
        self,
        save_dict: dict[str, ty.Any] | None = None,
        strict_load: bool = True,
    ) -> None:
        """
        Creates the model, optimizer, scheduler, and scaler from a saved checkpoint dictionary or from config. You can overwrite this
        function and ``save_dict()`` function to customize the saving and loading of the model, optimizer, and scheduler to
        your needs. An example for this is shown in `Saving and loading multi-module models <./notebooks/Multi-Modules.ipynb>`_
        tutorial.

        Parameters
        ----------
        save_dict: dict[str, ty.Any]
            The saved checkpoint dictionary to load from.
        strict_load: bool
            Whether to throw an error for mismatched keys.

        """
        save_dict = {} if save_dict is None else save_dict
        scheduler_state = save_dict["scheduler"] if "scheduler" in save_dict else None
        optimizer_state = save_dict["optimizer"] if "optimizer" in save_dict else None
        scaler_state = save_dict["scaler"] if "scaler" in save_dict else None

        model_class = self.model_class
        model: nn.Module
        if (model_config := self.model_config) is not None:
            model = model_class(model_config)  # type: ignore
        else:
            # Support of decleartive paradigm without model over-writing
            model = model_class()

        if "model" in save_dict:
            model.load_state_dict(save_dict["model"], strict=strict_load)
        elif inspect.ismethod(getattr(model, "init_weights", None)):
            # TODO tutorial on this use-case
            model.init_weights()  # type: ignore

        model = model.to(self.device)
        optimizer = self.create_optimizer(
            model=model,
            optimizer_config=self.train_config.optimizer_config,
            optimizer_state=optimizer_state,
        )
        scheduler = self.create_scheduler(
            model=model,
            optimizer=optimizer,
            scheduler_config=self.train_config.scheduler_config,
            scheduler_state=scheduler_state,
        )
        scaler = self.create_scaler(scaler_state=scaler_state)
        self.model = model
        self.optimizer = optimizer
        self.scaler = scaler
        self.scheduler = scheduler

    def create_scheduler(
        self,
        model: nn.Module,
        optimizer: Optimizer,
        scheduler_config: SchedulerConfig | None = None,
        scheduler_state: dict | None = None,
    ) -> Scheduler | None:
        """
        Creates the scheduler from the saved state or from config.

        Parameters
        ----------
        model: nn.Module
            The model to create the scheduler for.
        optimizer: Optimizer
            The optimizer to create the scheduler for.
        scheduler_config: SchedulerConfig
            The scheduler config to create the scheduler from.
        scheduler_state: dict[str, ty.Any]
            The scheduler state to load the scheduler from.

        Returns
        -------
        scheduler: Scheduler
            The scheduler.
        """
        scheduler: ty.Optional[Scheduler] = None
        if scheduler_config is not None:
            scheduler = scheduler_config.make_scheduler(model, optimizer)

        if scheduler_state is not None:
            if scheduler is None:
                self.logger.warn(
                    "Supplied `scheduler_state` without `scheduler_config`. Ignoring scheduler."
                )
                return None
            scheduler.load_state_dict(scheduler_state)
        return scheduler

    def create_optimizer(
        self,
        model: nn.Module,
        optimizer_config: OptimizerConfig | None = None,
        optimizer_state: dict[str, ty.Any] | None = None,
    ) -> Optimizer:
        """
        Creates the optimizer from the saved state or from config.

        Parameters
        ----------
        model: nn.Module
            The model to create the optimizer for.
        optimizer_config: OptimizerConfig
            The optimizer config to create the optimizer from.
        optimizer_state: dict[str, ty.Any]
            The optimizer state to load the optimizer from.

        Returns
        -------
        optimizer: Optimizer
            The optimizer.
        """
        optimizer: Optimizer

        if optimizer_config is not None:
            optimizer = optimizer_config.make_optimizer(model)

        if optimizer_state is not None and optimizer is not None:
            # NOTE: because https://github.com/pytorch/pytorch/issues/80809
            # TODO any good fix  for this yet?
            for k in optimizer_state["state"].keys():
                if "step" in optimizer_state["state"][k] and isinstance(
                    optimizer_state["state"][k]["step"], torch.Tensor
                ):
                    optimizer_state["state"][k]["step"] = optimizer_state["state"][k][
                        "step"
                    ].cpu()

            optimizer.load_state_dict(optimizer_state)
        elif optimizer_state is not None:
            self.logger.warn(
                "Supplied `optimizer_state` without `optimizer_config`. Ignoring optimizer."
            )

        return optimizer

    def create_scaler(self, scaler_state: ty.Optional[dict] = None) -> GradScaler:
        """
        Creates the scaler from the saved state or from config.

        Parameters
        ----------
        scaler_state: dict[str, ty.Any]
            The scaler state to load the scaler from.

        Returns
        -------
        scaler: GradScaler
            The scaler.
        """
        scaler = GradScaler(enabled=self.amp)
        if scaler_state:
            scaler.load_state_dict(scaler_state)
        return scaler

    def load_checkpoint(
        self, save_dict: dict[str, ty.Any], model_only: bool = False
    ) -> None:
        """
        Loads the checkpoint from the save dict.

        Parameters
        ----------
        save_dict: dict[str, ty.Any]
            The save dict to load the checkpoint from.
        model_only: bool
            Whether to load only the model or include scheduler, optimizer and scaler.


        Notes
        -----
        This method is the implementation of the abstract method in the base class.
        """
        if model_only:
            del save_dict["scheduler"]
            del save_dict["optimizer"]
            del save_dict["scaler"]

        self.create_model(
            save_dict,
            strict_load=True,
        )

    def to_device(self, data: Iterable, device=None) -> Iterable:
        """
        Moves the data to the specified device.

        Parameters
        ----------
        data: Iterable
            The data to move to the device.
        device: ty.Optional[ty.Union[torch.device, str]]
            The device to move the data to. If ``None``, the device specified in the config is used.

        Returns
        -------
        data: Iterable
            The data on the device.

        """
        if device is None:
            device = self.device
        return butils.iter_to_device(data, device)

    def model_step(
        self, model: nn.Module, batch: Iterable
    ) -> tuple[dict[str, torch.Tensor] | None, torch.Tensor | None]:
        """
        A single inference step for the model.

        Parameters
        ----------
        model: nn.Module
            The model to train.
        batch: Iterable
            The batch of input data to pass through the model,it could be a list, dict or a single tensor.

        Returns
        -------
        out: tuple[dict[str, torch.Tensor] | None, torch.Tensor | None]
            The output of the model,contains current predictions and loss of the model
        """
        batch = self.to_device(batch)
        if isinstance(batch, list):
            out = model(*batch)
        elif isinstance(batch, dict):
            out = model(**batch)
        else:
            out = model(batch)

        return out

    @ty.final
    def _update_learning_rate(self):
        self.learning_rate = butils.get_lr(self.optimizer)
        return self.learning_rate

    @ty.final
    def _inc_iter(self):
        self.current_iteration += 1

    def _is_step(self, step_interval):
        return (
            step_interval > 0
            and self.current_iteration > 0
            and self.current_iteration % step_interval == 0
        )

    # pylint: disable=too-complex
    def _train_evaluation_step(self, smoke_test=False):
        is_best = False
        optim_metric = None
        # If we are within 10% of the start or end of an epoch, we skip
        # evalaution of train metrics for faster training
        if (
            self.current_iteration % self.epoch_len > 0.1 * self.epoch_len
            and self.current_iteration % self.epoch_len < 0.9 * self.epoch_len
        ):
            self.train_metrics.evaluate(reset=False)

        if self.val_dataloader is not None:
            self._validation_loop(
                model=self.model,
                dataloader=self.val_dataloader,
                metrics=self.eval_metrics,
                subsample=self.run_config.eval_subsample,
                smoke_test=smoke_test,
            )
        else:
            self.logger.warn(
                "Validation dataloader was not set. Will be skipping `validation_loop`."
            )

        if (
            self.optim_metric_name is not None
            and self.optim_metric_name not in self.metrics
        ):
            metric_names = sorted(list(self.metrics.keys()))
            raise RuntimeError(
                f"optim_metric_name=`{self.optim_metric_name}` not found in metrics {metric_names}. "
                "Make sure your validation loader and validation loop are configured correctly."
            )
        if self.optim_metric_name is not None:
            # Use val loss for scheduling or finding best checkpoint
            optim_metric = self.metrics[self.optim_metric_name]
            optim_direction = self.optim_metric_direction
            best_metric = self.best_metrics[self.optim_metric_name]
            is_warmup = (
                self.current_iteration
                <= self.epoch_len * self.run_config.warm_up_epochs
            )
            if is_best := (
                (optim_direction == Optim.min and optim_metric < best_metric)
                or (optim_direction == Optim.max and optim_metric > best_metric)
            ):
                self.best_iteration = self.current_iteration
                self.best_metrics[self.optim_metric_name] = optim_metric
                best_metric = optim_metric
            elif not is_warmup:
                relative_change_a = (optim_metric - best_metric + 1e-5) / abs(
                    best_metric + 1e-5
                )
                relative_change_b = (optim_metric - best_metric + 1e-5) / abs(
                    optim_metric + 1e-5
                )
                ratio = abs(relative_change_a + relative_change_b) / 2

                div_factor = self.run_config.divergence_factor

                if div_factor is not None and (ratio > div_factor):
                    raise LossDivergedError(
                        f"Val {self.optim_metric_name} {optim_metric:.2e} has diverged by "
                        f"a factor larger than {self.run_config.divergence_factor:0.0f} to "
                        f"best_{self.optim_metric_name} {best_metric:.2e}"
                    )
        elif self.scheduler is not None and self._scheduler_requires_metric:
            raise EvaluationError(
                f"A validation optimization argument is required with "
                f"{self.scheduler.__class__.__name__} scheduler. "
                "Try setting a `optim_metric_name`"
            )
        if self._scheduler_requires_metric:
            self.scheduler_step(optim_metric, is_val_step=True)
        else:
            self.scheduler_step(is_val_step=True)
        self.update_status()
        self._checkpoint()
        if is_best:
            self._checkpoint(is_best=True)
        # Early stopping
        early_stopping_iter = self.run_config.early_stopping_iter

        if (
            early_stopping_iter is not None
            and self.best_iteration is not None
            and (self.current_iteration - self.best_iteration) > early_stopping_iter
        ):
            diff = self.current_iteration - self.best_iteration
            raise TrainPlateauError(
                f"Early stopping. No improvement for {diff} > early_stopping_iter = `{early_stopping_iter}` iterations."
            )

    def _model_step(
        self, model: nn.Module, batch: Iterable
    ) -> tuple[dict[str, torch.Tensor] | None, torch.Tensor | None]:
        with self._autocast:
            out = self.model_step(model=model, batch=batch)

        try:
            outputs, loss = out
            assert isinstance(outputs, (dict, type(None))) and isinstance(
                loss, (torch.Tensor, type(None))
            )
            if outputs is not None:
                for k, v in outputs.items():
                    assert isinstance(k, str) and isinstance(v, torch.Tensor)
        except Exception as exc:
            raise RuntimeError(
                "Model should return outputs: dict[str, torch.Tensor] | None, loss: torch.Tensor | None."
            ) from exc
        return outputs, loss

    @ty.final
    def train_step(
        self, batch: Iterable
    ) -> tuple[dict[str, torch.Tensor] | None, dict[str, ty.Any]]:
        """
        A single step for training.
        It also updates learning rate with scheduler.

        Parameters
        ----------
        batch: Iterable
            The batch of input data to pass through the model,it could be a list, dict or a single tensor.

        Returns
        -------
        outputs: dict[str, torch.Tensor] | None
            The output of the model.
        train_metrics: dict[str, ty.Any]
            The training metrics.
        """
        model = self.model
        optimizer = self.optimizer
        scaler = self.scaler
        # Ensure no left-over grads are in the model's parameters from custom evaluation or what-not
        optimizer.zero_grad(set_to_none=True)
        outputs, loss = self._model_step(model=model, batch=batch)

        loss_value = self.apply_loss(model, loss, optimizer, scaler)
        self.scheduler_step()
        self._inc_iter()
        self._update_learning_rate()

        train_metrics = {}
        if loss is not None:
            train_metrics["loss"] = loss_value
        return outputs, train_metrics

    def log_step(self):
        """
        A single step for logging.

        Notes
        -----
        This method is update the logger with the current metrics and log a status message.
        """
        self.logger.update(self.metrics)
        self.update_status()
        msg = self.status_message()
        verbose = self.verbose == "console"
        self.logger.info(msg, verbose=verbose)

    def update_status(self):
        """
        Update the metrics with current training stats,
        and then all metrics (static and moving average) will be set as description for the ``tqdm`` progress.
        """
        self.train_metrics.update_static_metrics(self.train_stats)
        if self.verbose != "progress":
            return
        self.progress_bar.update_metrics(
            self.metrics, self.current_iteration % self.epoch_len
        )

    @property
    def metrics(self) -> dict[str, float]:
        """
        The metrics of the current training state.
        If ``eval_metrics`` are defined (e.g. a validation dataloader was provided)
        then they are combined and a `val_` and `train_` label is prepended.
        The current training statistics are also combined

        Returns
        -------
        dict[str, float]
            A dictionary with keys the metric name and the value corresponding to the metric.
        """
        metrics = {}
        if self.eval_metrics is not None:
            for k, v in self.eval_metrics.to_dict().items():
                metrics[f"val_{k}"] = v
        for k, v in self.train_metrics.to_dict().items():
            _k = f"train_{k}" if f"val_{k}" in metrics else k
            metrics[_k] = v
        return metrics

    def status_message(self) -> str:
        """
        Return a string generated from dictionary of current metrics,
        including all the static metrics and moving average metrics.

        Returns
        -------
        str
            The status message.
        """
        # must return current epoch, iter, losses and metrics
        msg_str = ""
        for k, v in self.metrics.items():
            msg_str += f"{k}: {butils.num_format(v)} "

        return msg_str.strip()

    def log(self):
        """
        Log if the current iteration is a logging step. It also evaluate training metrics for logging.
        """
        # Log step
        update_interval = 1
        if self._is_step(self.log_itr):
            self.train_metrics.evaluate(reset=False)
            self.log_step()
        elif (
            self.verbose == "progress"
            and time.time() - self._prev_update_time > update_interval
        ):
            self.update_status()
            self._prev_update_time = 1

    @ty.final
    def eval(self, smoke_test=False):
        """
        Evaluate the model then update scheduler and save checkpoint if the current iteration is an evaluation step.
        It also check if it is early stopping (check Model Configuration module for more details).
        """
        # Evaluation step
        if self._is_step(self.eval_itr):
            try:
                self._train_evaluation_step(smoke_test=smoke_test)
            except (LossDivergedError, TrainPlateauError) as e:
                error = traceback.format_exc()
                self.logger.error(error)
                raise e
            finally:
                eval_step = (
                    self.current_iteration
                    if self.eval_itr == 0
                    else self.current_iteration // self.eval_itr
                )
                msg = self.status_message()
                self.logger.info(f"Evaluation Step [{eval_step}] {msg}", verbose=False)

    @property
    def total_steps(self):
        """
        The total number of steps for training.
        """
        return self.epoch_len * self.epochs

    def train_loop(self, smoke_test=False):
        """
        Train the model in many steps, evaluate the model and log the metrics for each iteration.
        metrics including static metrics like learning rate, along with validation and
        training metrics like loss and mean.

        Parameters
        ----------
        smoke_test: bool
            Whether to run a smoke test.
        """
        train_dataloader = self.train_dataloader
        generator = iter(train_dataloader)

        for i in range(self.current_iteration, self.total_steps):
            self.model.train()
            try:
                batch = next(generator)
            except StopIteration:
                # restart the generator if the previous generator is exhausted.
                generator = iter(train_dataloader)
                batch = next(generator)
                self.train_metrics.evaluate()
                self.progress_bar.reset()
            outputs, moving_metrics = self.train_step(batch)
            if outputs is not None:
                try:
                    self.train_metrics.append_batch(**outputs)
                except ValueError as e:
                    raise ValueError(
                        "Can not store model outputs to metrics. "
                        "Make sure that the model outputs are formatted correctly. "
                    ) from e
            self.train_metrics.update_ma_metrics(moving_metrics)

            if "loss" in moving_metrics and not np.isfinite(moving_metrics["loss"]):
                msg = f"Loss Diverged. Terminating. loss: {moving_metrics['loss']}"
                self.logger.error(msg)
                raise LossDivergedError(msg)

            if not smoke_test:
                self.eval()
                self.log()

            if smoke_test and i > self.epoch_len * 0.01:
                self.eval(smoke_test=True)
                break
        return self.metrics

    @ty.final
    def train(
        self,
        run_config: RunConfig | None = None,
        smoke_test: bool = False,
        debug: bool = False,
        resume: bool = False,
    ) -> dict[str, float]:
        """
        Initialize states and train the model.
        When keyboard interrupts, saves a checkpoint

        Parameters
        ----------
        run_config : RunConfig | None, optional
            The run config to use for training. If `None` the wrapper must have been initialized already.
        smoke_test : bool, default=False
            Whether to run a smoke test.
        debug : bool, default=False
            Whether to run in debug mode.
        resume : bool, default=False
            Whether to resume training the model from existing checkpoints and existing experiment state.

        Returns
        -------
        Metrics
            The metrics from the training.
        """
        if not self._is_init and not run_config is None:
            self.init_state(
                run_config=run_config,
                smoke_test=smoke_test,
                debug=debug,
                resume=resume,
            )
        elif not self._is_init:
            raise ValueError(
                f"{self.__class__.__name__} is not initialized. Must provide a `run_config`."
            )
        elif debug or smoke_test:
            self.init_state(
                run_config=self.run_config,
                smoke_test=smoke_test,
                debug=debug,
                resume=resume,
            )
        elif run_config is not None:
            raise ValueError(
                f"Can not provide `run_config` to already initialized `{self.__class__.__name__}`"
            )
        if self.current_iteration == self.total_steps:
            self.logger.warn(
                f"Training is already complete: {self.current_iteration} / {self.total_steps}. "
                "Returning current metrics."
            )
            return self.metrics
        try:
            return self.train_loop(smoke_test)
        except KeyboardInterrupt:
            self._checkpoint()
        finally:
            self.progress_bar.close()

            msgs = (
                []
                if isinstance(self.progress_bar, butils.Dummy)
                else self.progress_bar.make_metrics_message(self.metrics)
            )
            for msg in msgs:
                self.logger.info(msg, verbose=True)

        return self.metrics

    @ty.final
    def evaluate(self, run_config: RunConfig, chkpt: str | Path | None = None):
        """
        Evaluate the model after training on the test and validation sets.

        Parameters
        ----------
        run_config: RunConfig
            The run config to use for evaluation.
        chkpt: str | Path | None, optional
            Path to the checkpoint to evaluate. If None, the latest checkpoint is evaluated.

        """
        self.init_state(run_config, resume=True, from_chkpt=chkpt)
        self.logger.info(f"Evaluating {self.current_checkpoint}")
        self.update_status()
        msg = self.metrics
        self.logger.info(f"Current metrics: {msg}")
        metrics = {}
        for loader, tag in zip(
            [self.test_dataloader, self.val_dataloader], ["test", "val"]
        ):
            if loader is not None:
                # NOTE we set max memory limit and let it crash because we do not want
                # inaccurate metrics calculation. Possibly smarter ways to go about it.
                eval_metrics = Metrics(
                    batch_limit=None,
                    memory_limit=None,
                    moving_average_limit=None,
                    evaluation_functions=self.evaluation_functions(),
                    moving_aux_metrics=["loss"],
                )
                self._validation_loop(
                    model=self.model,
                    dataloader=loader,
                    metrics=eval_metrics,
                    subsample=1,
                )
                metrics[tag] = eval_metrics.to_dict()
                msg = eval_metrics.to_dict()
                self.logger.info(f"Evaluating {tag}: {msg}")
                self.update_status()
        return metrics

    @ty.final
    def backward(
        self, loss: torch.Tensor, scaler: torch.cuda.amp.GradScaler | None = None
    ):
        if scaler is not None:
            scaler.scale(loss).backward()
        else:
            loss.backward()
        return loss.item()

    @ty.final
    def optim_step(
        self,
        optimizer: Optimizer,
        scaler: torch.cuda.amp.GradScaler,
        model: nn.Module,
        loss: torch.Tensor | None,
    ):
        if self.amp and loss is not None:
            scaler.unscale_(optimizer)
            torch.nn.utils.clip_grad_norm_(model.parameters(), 2)
            scaler.step(optimizer)
            scaler.update()
        else:
            optimizer.step()
        if self._is_partially_optimized is None and any(
            p.grad is None
            for param_group in optimizer.param_groups
            for p in param_group["params"]
        ):
            self.logger.warn(
                "Not all optimization parameters contain gradients. "
                "If this is expected behavior please ignore this message. "
                "Otherwise make sure you are using your model correctly."
            )
            self._is_partially_optimized = True
        elif self._is_partially_optimized is None:
            self._is_partially_optimized = False

        optimizer.zero_grad(set_to_none=True)

    @cached_property
    def _scheduler_step_when(self):
        step_when = None
        try:
            step_when = self.train_config.scheduler_config.arguments.step_when
        except AttributeError:
            step_when = getattr(self.scheduler, "step_when", None)
        return step_when

    @cached_property
    def _scheduler_requires_metric(self):
        if self.scheduler is None:
            return False
        try:
            params = inspect.signature(self.scheduler.step).parameters.keys()
            return "metrics" in params
        except AttributeError:
            return False

    @ty.final
    def scheduler_step(self, *args, is_val_step=False):
        """
        A single scheduler step. This function accounts for when the scheduler is supposed
        to take a step. It reads `step_when` as a property from the scheduler or derives
        it from the train configuration. `step_when` is expected to be in
        {"train", "epoch", "val"}. When the scheduler is a validation scheduler,
        it expects some mertrics passed as arguments to the scheduler step function.
        e.g. `wrapper.scheduler_step(0.001)`.

        When no args is provided and it is a validation scheduler, this function is
        no-op.

        """

        if (scheduler := self.scheduler) is None:
            return
        step_when = self._scheduler_step_when
        if step_when == "train" or step_when is None:
            scheduler.step(*args)  # type: ignore
        elif step_when == "epoch" and self._is_step(self.epoch_len):
            scheduler.step(*args)  # type: ignore
        elif step_when == "val" and is_val_step:
            scheduler.step(*args)  # type: ignore

    def apply_loss(
        self,
        model: nn.Module,
        loss: torch.Tensor | None,
        optimizer: Optimizer,
        scaler: torch.cuda.amp.GradScaler,
    ) -> float | None:
        """
        Calculate the loss and apply the gradients, call ``optimizer.step()`` and ``scheduler.step()``.

        Parameters
        ----------
        model: nn.Module
            The model to apply the loss to.
        loss: torch.Tensor | None
            The loss to apply.
        optimizer: Optimizer
            The optimizer to step.
        scaler: torch.cuda.amp.GradScaler
            The scaler to use during mixed precision training.

        Returns
        -------
        float | None
            The loss value.
        """
        if loss is not None:
            loss = torch.mean(loss)
            loss_value = self.backward(loss, scaler)
        else:
            if self._is_self_optim is None and all(
                p.grad is None
                for param_group in optimizer.param_groups
                for p in param_group["params"]
            ):
                self.logger.error(
                    "The loss returned by the model is `None` "
                    "and no optimization parameter contains gradients. "
                    "You need to perform optimization internally, either call `loss.backward()`"
                    " in the `model.forward`, or define your own optimizer to perform `optimizer.step()` "
                    "inside `model.forward`. "
                )
                self._is_self_optim = True
            elif self._is_self_optim is None:
                self._is_self_optim = False

            loss_value = None

        self.optim_step(optimizer, scaler, model, loss)
        return loss_value

    @torch.no_grad()
    def _validation_loop(
        self,
        model: nn.Module,
        dataloader: DataLoader,
        metrics: Metrics,
        subsample: float = 1.0,
        smoke_test: bool = False,
    ) -> dict[str, float]:
        was_training = model.training
        model.eval()
        _sampler = getattr(dataloader, "sampler", None)
        is_random_sampling = isinstance(
            _sampler, torch.utils.data.sampler.RandomSampler
        )
        if subsample < 1.0 and not is_random_sampling:
            self.logger.warn(
                f"Validating on a subsample=`{subsample}` without a random sampler,"
                f"sampler=`{type(_sampler).__name__}`. The results can be biased. "
            )
        metrics_dict = self.validation_loop(
            model, dataloader, metrics, subsample, smoke_test
        )
        if was_training:
            model.train()
        return metrics_dict

    def validation_loop(
        self,
        model: nn.Module,
        dataloader: DataLoader,
        metrics: Metrics,
        subsample: float = 1.0,
        smoke_test: bool = False,
    ) -> dict[str, float]:
        """
        Validate the model on data on dataloader and store results on metrics.

        Parameters
        ----------
        model: nn.Module
            The model to validate.
        dataloader: DataLoader
            The dataloader to use for validation.
        metrics: Metrics
            The metrics to use for validation.
        subsample: float
            The fraction of the dataloader to use for validation.
        smoke_test: bool
            Whether to execute this function as a smoke test. If ``True``, only one iteration will be performed,
            which is useful for quickly checking if the code runs without errors. Default is ``False``.

        Returns
        -------
        dict[str, float]
            The metrics from the validation.
        """
        cutoff_itr = len(dataloader) * subsample
        if model.training:
            self.logger.warn(
                "Called `validation_loop` without setting the model to evaluation mode. i.e. `model.eval()`"
            )
        for i, batch in enumerate(dataloader):
            with torch.no_grad():
                outputs, loss = self._model_step(model=model, batch=batch)
                val_metrics = {}
                if outputs is not None:
                    metrics.append_batch(**outputs)
                if loss is not None:
                    val_metrics["loss"] = torch.mean(loss).item()

                metrics.update_ma_metrics(val_metrics)
                if i > cutoff_itr or smoke_test:
                    break
        metrics.evaluate()
        return metrics.to_dict()

    @abstractmethod
    def make_dataloader_train(self, run_config: RunConfig) -> DataLoader:
        """
        Function to make the training dataloader. You must overwrite this function and
        return the training dataloader.

        Parameters
        ----------
        run_config: RunConfig
            The run configuration.

        Returns
        -------
        DataLoader
            The training dataloader.

        Examples
        --------
        >>> class MyModelWrapper(ModelWrapper):
        >>>     def __init__(self, *args, **kwargs):
        >>>         super().__init__(*args, **kwargs)
        >>>     def make_dataloader_train(self, run_config: CustomRunConfig):
        >>>         return torch.utils.data.DataLoader(
        ...             train_dataset,
        ...             batch_size=32,
        ...             shuffle=True
        ...         )
        >>>     def make_dataloader_val(self, run_config: CustomRunConfig):
        >>>         return torch.utils.data.DataLoader(
        ...             test_dataset,
        ...             batch_size=32,
        ...             shuffle=False
        ...         )
        """

    def evaluation_functions(self) -> dict[str, Callable] | None:
        """
        You can overwrite this function and return the evaluation functions callables
        that will be used to evaluate experiment metrics.
        
        Returns
        -------
        dict[str, Callable]
            The evaluation functions to use. Also see ``Metrics`` for details.
        
        Examples
        --------

        - Define the callables:

        >>> def my_accuracy(y_true, y_pred):
        >>>     return accuracy_score(y_true.flatten(), y_pred.flatten())
        >>> def my_f1_score(y_true, y_pred):
        >>>     return f1_score(y_true.flatten(), y_pred.flatten(), average='weighted')

        - Returns callables in ``evaluation_functions``:

        >>> class MyModelWrapper(ModelWrapper):
        >>>     def __init__(self, *args, **kwargs):
        >>>         super().__init__(*args, **kwargs)
        >>>     def make_dataloader_train(self, run_config: CustomRunConfig):
        >>>         return torch.utils.data.DataLoader(
        ...             train_dataset,
        ...             batch_size=32,
        ...             shuffle=True
        ...         )
        >>>     def make_dataloader_val(self, run_config: CustomRunConfig):
        >>>         return torch.utils.data.DataLoader(
        ...             val_dataset,
        ...             batch_size=32,
        ...             shuffle=False
        ...         )
        >>>     def evaluation_functions(self):
        >>>         return {
        ...             "accuracy": my_accuracy,
        ...             "f1": my_f1_score
        ...         }

        - Note that the callable's parameter names must match the model's forward output. In our example,
          ``y_true`` and ``y_pred`` must be returned by the model's forward method to match with ``y_true``
          and ``y_pred`` parameters of ``my_accuracy`` and ``my_f1_score`` functions:
        
        >>> class MyModel(nn.Module):
        >>>     def __init__(self, config: CustomModelConfig) -> None:
        >>>         super().__init__()
        >>>         self.model = FashionMNISTModel(config)
        >>>         self.loss = nn.CrossEntropyLoss()
        >>>     def forward(self, x, labels=None):
        >>>         out = self.model(x)
        >>>         loss = None
        >>>         if labels is not None:
        >>>             loss = self.loss(out, labels)
        >>>         out = out.argmax(dim=-1)
        >>>         return {"y_pred": out, "y_true": labels}, loss

        """

    # Functions that can be optionally over-written.
    def make_dataloader_test(self, run_config: RunConfig) -> DataLoader | None:
        """
        Function to make the test dataloader. You can overwrite this function and
        return the test dataloader.

        Parameters
        ----------
        run_config: RunConfig
            The run configuration.

        Returns
        -------
        DataLoader | None
            The test dataloader.

        Examples
        --------
        >>> class MyModelWrapper(ModelWrapper):
        >>>     def __init__(self, *args, **kwargs):
        >>>         super().__init__(*args, **kwargs)
        >>>     def make_dataloader_train(self, run_config: CustomRunConfig):
        >>>         return torch.utils.data.DataLoader(
        ...             train_dataset,
        ...             batch_size=32,
        ...             shuffle=True
        ...         )
        >>>     def make_dataloader_test(self, run_config: CustomRunConfig):
        >>>         return torch.utils.data.DataLoader(
        ...             test_dataset,
        ...             batch_size=32,
        ...             shuffle=False
        ...         )

        """

    def make_dataloader_val(self, run_config: RunConfig) -> DataLoader | None:
        """
        Function to make the validation dataloader. You can overwrite this function and
        return the validation dataloader.

        Parameters
        ----------
        run_config: RunConfig
            The run configuration.

        Returns
        -------
        DataLoader | None
            The validation dataloader.

        Examples
        --------
        >>> class MyModelWrapper(ModelWrapper):
        >>>     def __init__(self, *args, **kwargs):
        >>>         super().__init__(*args, **kwargs)
        >>>     def make_dataloader_train(self, run_config: CustomRunConfig):
        >>>         return torch.utils.data.DataLoader(
        ...             train_dataset,
        ...             batch_size=32,
        ...             shuffle=True
        ...         )
        >>>     def make_dataloader_val(self, run_config: CustomRunConfig):
        >>>         return torch.utils.data.DataLoader(
        ...             val_dataset,
        ...             batch_size=32,
        ...             shuffle=False
        ...         )
        """

    def config_parser(self, run_config: RunConfig):
        """
        You can overwrite this function to initialize ``Derived`` properties that are not decided
        until the experiment is launched.

        Examples
        --------
        For example, in GPT2 model, we need to resize its vocabulary size to match the tokenizer's
        vocabulary size depending on the tokenizer used. This is decided only after the experiment has
        been launched. The reason for this is that you might want to run ablation study on different tokenizers:

        >>> class MyLMWrapper(ModelWrapper):
        ...    def config_parser(self, run_config: RunConfig):
        ...        run_config.model_config.resize_token_embedding = len(self.train_dataloader.dataset.tokenizer)
        ...        return run_config
        """
        return run_config

    def make_dataloaders(self, run_config: RunConfig) -> None:
        """
        This function is done post-initialization because otherwise the
        dataloaders are pickled with the object when running distributed.
        """
        self.train_dataloader = self.make_dataloader_train(run_config)
        # pylint: disable=assignment-from-no-return
        self.val_dataloader = self.make_dataloader_val(run_config)
        # pylint: disable=assignment-from-no-return
        self.test_dataloader = self.make_dataloader_test(run_config)

    def checkpoint(self, is_best=False):
        """
        Save a checkpoint of the model.It will use the class name of the model as the filename.


        Parameters
        ----------
        is_best: bool
            Whether this is the best model so far.
        """
        self.logger.checkpoint(
            self.current_state,
            self.model.__class__.__name__,
            is_best=is_best,
            itr=self.current_iteration,
        )

    def save_dict(self) -> dict[str, ty.Any]:
        """
        Save the current state of the trainer, including model parameters, the current states of the optimizer,
        scaler, and scheduler. You can overwrite this function and ``create_model()`` to customize the saving and
        loading of the model, optimizer, and scheduler to your needs. An example of this is shown in
        `Saving and loading multi-module models <./notebooks/Multi-Modules.ipynb>`_ tutorial.

        Returns
        -------
        dict[str, ty.Any]
            The current state of the trainer.
        """
        model_state_dict = self.model.state_dict()

        optimizer_state_dict = None
        if getattr(self, "optimizer", None) is not None:
            optimizer_state_dict = self.optimizer.state_dict()

        scheduler_state_dict = None
        if getattr(self, "scheduler", None) is not None:
            scheduler_state_dict = self.scheduler.state_dict()  # type: ignore

        scaler_state_dict = None
        if getattr(self, "scaler", None) is not None:
            scaler_state_dict = self.scaler.state_dict()

        return {
            "model": model_state_dict,
            "optimizer": optimizer_state_dict,
            "scheduler": scheduler_state_dict,
            "scaler": scaler_state_dict,
        }<|MERGE_RESOLUTION|>--- conflicted
+++ resolved
@@ -26,15 +26,10 @@
 # pylint: disable=too-many-instance-attributes
 class ModelWrapper(ModelBase):
     """
-<<<<<<< HEAD
-    A wrapper around model_class that removes training boiler-plate code, with over-writable functions
-    with support for complex custom use-cases.
-=======
     A wrapper around ``model_class`` that removes training boiler-plate code. Its functions are over-writable
     to support for custom use-cases. Once ``make_dataloader_train`` is overriden to provide a training dataset,
     you can pass ``ModelWrapper`` object to the trainers (``ProtoTrainer`` or ``ParallelTrainer``) along with a
     running configuration (``RunConfig`` or ``ParallelConfig``) to launch the experiment.
->>>>>>> 3148ee49
 
     Attributes
     ----------
@@ -1026,12 +1021,12 @@
         """
         You can overwrite this function and return the evaluation functions callables
         that will be used to evaluate experiment metrics.
-        
+
         Returns
         -------
         dict[str, Callable]
             The evaluation functions to use. Also see ``Metrics`` for details.
-        
+
         Examples
         --------
 
@@ -1068,7 +1063,7 @@
         - Note that the callable's parameter names must match the model's forward output. In our example,
           ``y_true`` and ``y_pred`` must be returned by the model's forward method to match with ``y_true``
           and ``y_pred`` parameters of ``my_accuracy`` and ``my_f1_score`` functions:
-        
+
         >>> class MyModel(nn.Module):
         >>>     def __init__(self, config: CustomModelConfig) -> None:
         >>>         super().__init__()
